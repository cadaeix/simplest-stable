--- conflicted
+++ resolved
@@ -50,7 +50,6 @@
             "Landscape 1152x768 (does not work on free colab)": [1152,768],
             "Portrait 768x1152 (does not work on free colab)":[768,1152]}
 
-<<<<<<< HEAD
 def load_cached_model(model_name):
     model_list = utils.get_all_cached_hf_models()
     path = model_list[model_name]
@@ -60,12 +59,10 @@
     pipe.enable_attention_slicing()
     return pipe
 
-=======
 def load_custom_ckpt(filepath, prediction_type):
     pipe = run_ckpt.run_ckpt_in_pipeline(filepath, prediction_type, image_size=512, save=False)
     utils.find_modules_and_assign_padding_mode(pipe, "setup")
     return pipe
->>>>>>> 5ab537f8
 
 def setup_pipe(model_opt):
     model_choice = model_dict[model_opt]
